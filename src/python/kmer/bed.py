import sys

from kmer import (
    reference,
    config,
    sets,
)

import pybedtools
import khmer

def read_tracks_from_bed_file(path):
    c = config.Configuration()
    counts = khmer.Counttable(c.ksize, c.khmer_table_size, c.khmer_num_tables)
    inverse_counts = khmer.Counttable(c.ksize, c.khmer_table_size, c.khmer_num_tables)
    bedtools = pybedtools.BedTool(path)
    kmers = {}
    inverse_kmers = {}
    for track in bedtools:
        print('track: ', track)
        sequence = extract_reference_sequence(track)
        (head, tail), (inverse_head, inverse_tail) = extract_sequence_boundaries(sequence)
        #
        counts.consume(head)
        counts.consume(tail)
        #
        inverse_counts.consume(inverse_head)
        inverse_counts.consume(inverse_tail)
<<<<<<< HEAD
        # 
    print('done processing tracks')
    print('common:', sets.calc_set_intersection())
=======
        #
        for seq in [head, tail] :
            for kmer in counts.get_kmers(seq) :
                kmers[kmer.upper()] = True
        for seq in [head, tail] :
            for kmer in counts.get_kmers(seq) :
                inverse_kmers[kmer.upper()] = True
    fastq_counts = khmer.Counttable(c.ksize, c.khmer_table_size, c.khmer_num_tables)
    total_reads, n_consumed = fastq_counts.consume_seqfile(c.fastq_file)
    print('fatsq, total_reads: ', total_reads, ', n_consumed: ', n_consumed)
    print('reference kmers:', kmers)
    print('inverse reference kmers:', inverse_kmers)
    print('common:', sets.print_dictionary_keys(
        sets.calc_dictionary_intersection(kmers, inverse_kmers)))
>>>>>>> 65a62d21

def extract_reference_sequence(track):
    # TODO: this might actually cause problem if it surpasses the boundaris of the chromosome
    c = config.Configuration()
    interval = pybedtools.Interval(chrom=track.chrom, start=track.start - c.ksize, end=track.end + c.ksize)
    # print('Interval: ', interval)
    bedtool = pybedtools.BedTool(str(interval), from_string=True)
    sequence = bedtool.sequence(fi=reference.ReferenceGenome().fasta)
    return sequence.seqfn

def extract_sequence_boundaries(sequence):
    # print(sequence)
    c = config.Configuration()
    f = open(sequence)
    for i, line in enumerate(f):
        line = line.strip( )
        if i == 1:
            # print('#', line, '#')
            head = line[0:2 * c.ksize]
            tail = line[-2 * c.ksize:]
            # print('head: ', head)
            # print('tail: ', tail)
            # inverse this sequence
            line = line[::-1]
            # print('#', line, '#')
            inverse_head = line[0:2 * c.ksize]
            inverse_tail = line[-2 * c.ksize:]
            # print('inverse head: ', inverse_head)
            # print('inverse tail: ', inverse_tail)
            return (head, tail), (inverse_head, inverse_tail)

def extract_sample_sequence(track):
    bedtool = pybedtools.BedTool(str(track), from_string=True)
    sequence = bedtool.sequence(fi=reference.ReferenceGenome().fasta)
    # print(open(sequence.seqfn).read())
    return sequence.seqfn

def count_kmers(sequence):
    c = config.Configuration()
    counts = khmer.Counttable(c.ksize, c.khmer_table_size, c.khmer_num_tables)
    nseqs, nkmers = counts.consume_seqfile(sequence)
    print(nseqs, nkmers)
<|MERGE_RESOLUTION|>--- conflicted
+++ resolved
@@ -26,11 +26,6 @@
         #
         inverse_counts.consume(inverse_head)
         inverse_counts.consume(inverse_tail)
-<<<<<<< HEAD
-        # 
-    print('done processing tracks')
-    print('common:', sets.calc_set_intersection())
-=======
         #
         for seq in [head, tail] :
             for kmer in counts.get_kmers(seq) :
@@ -38,6 +33,7 @@
         for seq in [head, tail] :
             for kmer in counts.get_kmers(seq) :
                 inverse_kmers[kmer.upper()] = True
+    print('done processing tracks')
     fastq_counts = khmer.Counttable(c.ksize, c.khmer_table_size, c.khmer_num_tables)
     total_reads, n_consumed = fastq_counts.consume_seqfile(c.fastq_file)
     print('fatsq, total_reads: ', total_reads, ', n_consumed: ', n_consumed)
@@ -45,7 +41,6 @@
     print('inverse reference kmers:', inverse_kmers)
     print('common:', sets.print_dictionary_keys(
         sets.calc_dictionary_intersection(kmers, inverse_kmers)))
->>>>>>> 65a62d21
 
 def extract_reference_sequence(track):
     # TODO: this might actually cause problem if it surpasses the boundaris of the chromosome
