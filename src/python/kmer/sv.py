--- conflicted
+++ resolved
@@ -5,11 +5,6 @@
     sets,
     config,
     commons,
-<<<<<<< HEAD
-=======
-    reference,
-    count_server,
->>>>>>> c170a683
 )
 
 import colorama
