--- conflicted
+++ resolved
@@ -290,11 +290,6 @@
             self.lp_kmers[kmer]['reduction'] = kmers['junction_kmers'][kmer]['reference']
             self.lp_kmers[kmer]['reference'] = len(kmers['junction_kmers'][kmer]['loci'])
         path = os.path.join(self.get_current_job_directory(), track_name + '.json')
-<<<<<<< HEAD
-        with open(path, 'w') as json_file:
-            json.dump({kmer: self.lp_kmers[kmer] for kmer in lp_kmers}, json_file, indent = 4)
-=======
->>>>>>> 6ed9b903
         return path
 
     def calculate_residual_coverage(self):
@@ -868,11 +863,7 @@
     def load_inputs(self):
         c = config.Configuration()
         #self.paths = ['/share/hormozdiarilab/Codes/NebulousSerendipity/output/genotyping/CutlessCandy/CgcIntegerProgrammingJobOld/chr17.bed']
-<<<<<<< HEAD
-        self.paths = ['/share/hormozdiarilab/Codes/NebulousSerendipity/output/clustering/CutlessCandyChr17/' + str(i) + '/CgcIntegerProgrammingJob/merge.bed' for i in range(self.begin, self.end)]
-=======
         self.paths = ['/share/hormozdiarilab/Codes/NebulousSerendipity/output/clustering/CutlessCandyChr17/' + str(i) + '/CgcIntegerProgrammingJob/merge.bed' for i in range(1000, 1407)]
->>>>>>> 6ed9b903
         self.tracks = {}
         self.clusters = []
         for index, path in enumerate(self.paths):
@@ -947,68 +938,6 @@
             k += 1
         if max_lp >= 0.8:
             k += 1
-<<<<<<< HEAD
-
-    def fit_gaussian_mixture(self, track, track_name, features):
-        print(cyan(track_name))
-        means = [0.0, 0.0, 0.0]
-        max_likelihood = -1
-        choice = None
-        k = self.find_num_unique_lp_values(features)
-        if k == 1:
-            m = np.argmax(features)
-            print(yellow('HERE'))
-            return [track[self.paths[m]].lp_genotype] * len(features), [1.0] * len(features)
-        features = features.flatten()
-        for K in range(2, k + 1):
-            mean_step = 0.05
-            std_step = 0.03
-            if K == 1:
-                mean_choices = [(mean_step * i,) for i in range(0, 3)]
-                std_choices = [(std_step * i,) for i in range(1, 6)]
-            if K == 2:
-                mean_choices = [(mean_step * i, mean_step * j) for i in range(0, int(1.0 / mean_step) - 4) for j in range(i + 3, int(1.0 / mean_step) + 1)]
-                std_choices = [(std_step * i, std_step * j) for i in range(1, 6) for j in range(1, 5)]
-            if K == 3:
-                mean_choices = [(mean_step * 0, mean_step * j, mean_step * k) for j in range(4, int(1.0 / mean_step) - 4) for k in range(j + 3, int(1.0 / mean_step) + 1)]
-                std_choices = [(std_step * i, std_step * j, std_step * k) for i in range(1, 6) for j in range(1, 6) for k in range(1, 5)]
-            for mean_choice in mean_choices:
-                for std_choice in std_choices:
-                    #print(mean_choice)
-                    #print(std_choice)
-                    l = self.calculate_likelihood(features, mean_choice, std_choice)
-                    if l > max_likelihood:
-                        max_likelihood = l
-                        choice = (mean_choice, std_choice)
-        print(yellow(choice))
-        self.plot_distribution(features, choice[0], choice[1], track_name)
-        #debug_breakpoint()
-        return self.likelihood_genotype(features, choice)
-
-    #def fit_normal_dsitributions_em(self, trakc, track_name, features):
-    #    for K in range(2, 3 + 1):
-
-    def likelihood_genotype(self, features, choice):
-        distributions = [statistics.NormalDistribution(mean, std) for mean, std in zip(choice[0], choice[1])]
-        genotypes = ['00', '10', '11']
-        likelihoods = [np.argmax([distribution.pmf(feature) for distribution in distributions]) for feature in features]
-        return [genotypes[i] for i in likelihoods], [distributions[i].pmf(feature) for feature, i in zip(features, likelihoods)]
-
-    def calculate_likelihood(self, features, means, stds):
-        distributions = [statistics.NormalDistribution(mean, std) for mean, std in zip(means, stds)]
-        likelihood = sum([max([distribution.pmf(feature) for distribution in distributions]) for feature in features])
-        return likelihood
-
-    def plot_distribution(self, features, mean, std, track_name):
-        #x = [0.05 * i for i in range(0, 21)]
-        #data = [graph_objs.Scatter(x = x, y = stats.norm(loc = m, scale = s).pdf(x) * 10, mode = 'lines', line = dict(color = 'rgba(0, 0, 0)')) for m, s in zip(mean, std)]
-        #data.append(graph_objs.Histogram(x = features, xbins = dict(start = 0.0, size = 0.05, end = 1.0)))
-        #layout = graph_objs.Layout(title = track_name)
-        #figure = graph_objs.Figure(data = data, layout = layout)
-        #plotly.plot(figure, filename = os.path.join(self.get_current_job_directory(), 'normal_overlay_' + track_name + '.html'), auto_open = False)
-        pass
-=======
->>>>>>> 6ed9b903
 
     def kmeans(self, track, track_name, features):
         print(blue('clustering', track_name))
@@ -1145,11 +1074,7 @@
                     if path == 'error':
                         continue
                     t = track[path]
-<<<<<<< HEAD
                     files[path].write(t['chrom'] + '\t' + str(t['begin']) + '\t' + str(t['end']) + '\t' + t['genotype'] + '\t' + t['lp_value'] + '\t' + str(t['likelihood']) + '\t' + t['id'] + '\n')
-=======
-                    files[path].write(t['chrom'] + '\t' + str(t['begin']) + '\t' + str(t['end']) + '\t' + t['genotype'] + '\t' + t['id'] + '\t' + t['lp_value'] + '\n')
->>>>>>> 6ed9b903
         self.simulation_analysis()
         self.gather_genotype_statistics()
 
@@ -1158,11 +1083,7 @@
         for path in self.paths:
             name = path.split('/')[-1]
             files[path] = open(os.path.join(os.path.split(path)[0], 'cluster.bed'), 'w')
-<<<<<<< HEAD
             files[path].write('CHROM\tBEGIN\tEND\tLP_GENOTYPE\tLP_VALUE\tLIKELIHOOD\tID\n')
-=======
-            files[path].write('CHROM\tBEGIN\tEND\tLP_GENOTYPE\tLP_VALUE\tID\n')
->>>>>>> 6ed9b903
         for batch in self.load_output():
             for track in batch:
                 track = json.load(open(batch[track]))
@@ -1170,9 +1091,57 @@
                     if path == 'error':
                         continue
                     t = track[path]
-<<<<<<< HEAD
-                    files[path].write(t['chrom'] + '\t' + str(t['begin']) + '\t' + str(t['end']) + '\t' + t['genotype'] + '\t' + t['lp_value'] + '\t' + str(t['likelihood']) + '\t' + t['id'] + '\n')
+                    files[path].write(t['chrom'] + '\t' + str(t['begin']) + '\t' + str(t['end']) + '\t' + t['genotype'] + '\t' + t['id'] + '\t' + t['lp_value'] + '\n')
+        self.simulation_analysis()
+        self.gather_genotype_statistics()
+
+    def simulation_analysis(self):
+        files = {}
+        for path in self.paths:
+            name = path.split('/')[-1]
+            files[path] = open(os.path.join(os.path.split(path)[0], 'cluster.bed'), 'w')
+            files[path].write('CHROM\tBEGIN\tEND\tLP_GENOTYPE\tLP_VALUE\tID\n')
+        for batch in self.load_output():
+            for track in batch:
+                track = json.load(open(batch[track]))
+                for path in track:
+                    if path == 'error':
+                        continue
+                    t = track[path]
+                    files[path].write(t['chrom'] + '\t' + str(t['begin']) + '\t' + str(t['end']) + '\t' + t['genotype'] + '\t' + t['lp_value'] + '\t' + t['id'] + '\n')
         self.tracks = {}
+
+    def tabulate(self, name, cwd, i):
+        p = subprocess.Popen(['/share/hormozdiarilab/Codes/NebulousSerendipity/scripts/tabulate.sh', name + '.bed'], cwd = cwd)
+        p.wait()
+        p = subprocess.Popen(['/share/hormozdiarilab/Codes/NebulousSerendipity/scripts/verify_sim.sh', '/share/hormozdiarilab/Codes/NebulousSerendipity/output/simulation/CutlessCandyChr17/{}/Simulation'.format(str(i))], cwd = cwd)
+        p.wait()
+        for p in ['00', '10', '11']:
+            for q in ['00', '10', '11']:
+                s = p + '_as_' + q
+                tracks = bed.load_tracks_from_file_as_dict(os.path.join(cwd, s + '.bed'))
+                for track in tracks:
+                    self.tracks[track][name][s][0] += 1
+                    self.tracks[track][name][s][1].append(i)
+
+    def gather_genotype_statistics(self):
+        self.tracks = {}
+        for i in range(1000, 1100):
+            cwd = '/share/hormozdiarilab/Codes/NebulousSerendipity/output/clustering/CutlessCandyChr17/' + str(i) + '/CgcIntegerProgrammingJob'
+            print(cwd)
+            if i == 1000:
+                tracks = bed.load_tracks_from_file_as_dict(os.path.join(cwd, 'merge.bed'))
+                for track in tracks:
+                    self.tracks[track] = {'merge': {}, 'cluster': {}}
+                for p in ['00', '10', '11']:
+                    for q in ['00', '10', '11']:
+                        for track in self.tracks:
+                            self.tracks[track]['merge'][p + '_as_' + q] = [0, []]
+                            self.tracks[track]['cluster'][p + '_as_' + q] = [0, []]
+            self.tabulate('merge', cwd, i)
+            self.tabulate('cluster', cwd, i)
+        with open(os.path.join(self.get_current_job_directory(), 'statistics.json'), 'w') as json_file:
+            json.dump(self.tracks, json_file, indent = 4)
 
     def gather_genotype_statistics(self):
         self.stats = {}
@@ -1190,27 +1159,6 @@
                     self.stats[name]['state'][p + q] = 0
                     self.stats[name]['likelihood'][p + q] = []
         for i in range(self.begin, self.end):
-=======
-                    files[path].write(t['chrom'] + '\t' + str(t['begin']) + '\t' + str(t['end']) + '\t' + t['genotype'] + '\t' + t['lp_value'] + '\t' + t['id'] + '\n')
-        self.tracks = {}
-
-    def tabulate(self, name, cwd, i):
-        p = subprocess.Popen(['/share/hormozdiarilab/Codes/NebulousSerendipity/scripts/tabulate.sh', name + '.bed'], cwd = cwd)
-        p.wait()
-        p = subprocess.Popen(['/share/hormozdiarilab/Codes/NebulousSerendipity/scripts/verify_sim.sh', '/share/hormozdiarilab/Codes/NebulousSerendipity/output/simulation/CutlessCandyChr17/{}/Simulation'.format(str(i))], cwd = cwd)
-        p.wait()
-        for p in ['00', '10', '11']:
-            for q in ['00', '10', '11']:
-                s = p + '_as_' + q
-                tracks = bed.load_tracks_from_file_as_dict(os.path.join(cwd, s + '.bed'))
-                for track in tracks:
-                    self.tracks[track][name][s][0] += 1
-                    self.tracks[track][name][s][1].append(i)
-
-    def gather_genotype_statistics(self):
-        self.tracks = {}
-        for i in range(1000, 1100):
->>>>>>> 6ed9b903
             cwd = '/share/hormozdiarilab/Codes/NebulousSerendipity/output/clustering/CutlessCandyChr17/' + str(i) + '/CgcIntegerProgrammingJob'
             print(cwd)
             if i == 1000:
@@ -1224,7 +1172,6 @@
                             self.tracks[track]['cluster'][p + '_as_' + q] = [0, []]
             self.tabulate('merge', cwd, i)
             self.tabulate('cluster', cwd, i)
-<<<<<<< HEAD
         self.plot_likelihoods()
         with open(os.path.join(self.get_current_job_directory(), 'statistics.json'), 'w') as json_file:
             json.dump(self.tracks, json_file, indent = 4)
@@ -1296,8 +1243,4 @@
             with open(os.path.join(cwd, 'HG00514_chr17-20038316-INS-2590.json'), 'r') as json_file:
                 kmers = json.load(json_file)
                 counts.append(kmers['inner_kmers'][kmer]['count'] if kmer in kmers['inner_kmers'] else kmers['junction_kmers'][kmer]['count'])
-        visualizer.histogram(counts, kmer, self.get_current_job_directory(), 'count', 'samples')
-=======
-        with open(os.path.join(self.get_current_job_directory(), 'statistics.json'), 'w') as json_file:
-            json.dump(self.tracks, json_file, indent = 4)
->>>>>>> 6ed9b903
+        visualizer.histogram(counts, kmer, self.get_current_job_directory(), 'count', 'samples')