--- conflicted
+++ resolved
@@ -96,16 +96,10 @@
 def cluster():
     c = config.Configuration()
     load_tracks()
-<<<<<<< HEAD
-    job = CgcClusteringJob(begin = 1000, end = 1005)
-    job = UnifiedGenotypingJob(begin = 1000, end = 1050, genotyping_batch = 0)
-    #job = UnifiedGenotypingOrchestrator()
-=======
     #job = CgcClusteringJob(begin = 1000, end = 1005)
     #job = UnifiedGenotypingJob(begin = 1000, end = 1050, genotyping_batch = 0)
     #job = UnifiedGenotypingOrchestrator()
     job = UnifiedGenotypingJob(begin = 0, end = 5, genotyping_batch = '0')
->>>>>>> e06dcd5f
     job.execute()
     exit()
     for i in range(1, 10):
