<<<<<<< HEAD
tar -xzvf coin.tar.gz
cd coin
./coinbrew build --no-prompt --skip-update --main-proj=Clp
./coinbrew install --no-prompt --skip-update --main-proj=Clp
=======
mkdir coin
cp coinbrew ./coin
cd coin
chmod +x coinbrew
./coinbrew fetch --no-prompt --main-proj=Clp
./coinbrew build --no-prompt --main-proj=Clp --test
./coinbrew install --no-prompt --main-proj=Clp
>>>>>>> 8cdb9da0
<|MERGE_RESOLUTION|>--- conflicted
+++ resolved
@@ -1,14 +1,4 @@
-<<<<<<< HEAD
 tar -xzvf coin.tar.gz
 cd coin
 ./coinbrew build --no-prompt --skip-update --main-proj=Clp
-./coinbrew install --no-prompt --skip-update --main-proj=Clp
-=======
-mkdir coin
-cp coinbrew ./coin
-cd coin
-chmod +x coinbrew
-./coinbrew fetch --no-prompt --main-proj=Clp
-./coinbrew build --no-prompt --main-proj=Clp --test
-./coinbrew install --no-prompt --main-proj=Clp
->>>>>>> 8cdb9da0
+./coinbrew install --no-prompt --skip-update --main-proj=Clp